--- conflicted
+++ resolved
@@ -20,7 +20,6 @@
     def __init__(self):
         # maps cell location to a dictionary with value and contents keys
         self.cells = {}
-<<<<<<< HEAD
         self.dependent_cells = {}
         self.extent = [0,0]
 
@@ -34,14 +33,6 @@
             return None
         return self.dependent_cells[cell_location.lower()]
 
-=======
-        self.neighbors = {}
-        self.extent = [0,0]
-
-    def set_cell_value(self, cell_location: str, value, refined_contents):
-        self.cells[cell_location.lower()] = {'value': value, 'contents': refined_contents}
-
->>>>>>> 2cbf0b14
     def get_cell_contents(self, cell_location: str):
         if cell_location.lower() in self.cells:
             return self.cells[cell_location.lower()]['contents']
@@ -266,9 +257,4 @@
         if not self.is_valid_cell_location(location):
             raise ValueError("Empty location is not valid.")
         
-<<<<<<< HEAD
-        return self.sheets[sheet_name.lower()].get_cell_value(location)
-        
-=======
-        return self.sheets[sheet_name.lower()].get_cell_value(location)
->>>>>>> 2cbf0b14
+        return self.sheets[sheet_name.lower()].get_cell_value(location)